#!/usr/bin/env python
# -*- coding: utf-8 -*-


__doc__ = """
This module contains the systematics functions for the FAIR Challenge.
Originally written by David Rousseau, and Victor Estrade.
"""
__version__ = "4.0"
__author__ = "David Rousseau, and Victor Estrade "


import copy
import pandas as pd
import numpy as np
from derived_quantities import DER_data


# ==================================================================================
#  V4 Class and physic computations
# ==================================================================================


class V4:
    """
    A simple 4-vector class to ease calculation, work easy peasy on numpy vector of 4 vector
    """

    px = 0
    py = 0
    pz = 0
    e = 0

    def __init__(self, apx=0.0, apy=0.0, apz=0.0, ae=0.0):
        """
        Constructor with 4 coordinates

        Parameters:
            apx (float): x coordinate
            apy (float): y coordinate
            apz (float): z coordinate
            ae (float): energy coordinate

        Returns:
            None
        """
        self.px = apx
        self.py = apy
        self.pz = apz
        self.e = ae
        if self.e + 1e-3 < self.p():
            raise ValueError(
                "Energy is too small! Energy: {}, p: {}".format(self.e, self.p())
            )

    def copy(self):
        """
        Copy the current V4 object

        Parameters:
            None

        Returns:
            copy (V4): a copy of the current V4 object
        """
        return copy.deepcopy(self)

    def p2(self):
        """
        Compute the squared norm of the 3D momentum

        Parameters:
            None

        Returns:
            p2 (float): squared norm of the 3D momentum
        """
        return self.px**2 + self.py**2 + self.pz**2

    def p(self):
        """
        Compute the norm of the 3D momentum

        Parameters:
            None

        Returns:
            p (float): norm of the 3D momentum

        """
        return np.sqrt(self.p2())

    def pt2(self):
        """
        Compute the squared norm of the transverse momentum

        Parameters:
            None

        Returns:
            pt2 (float): squared norm of the transverse momentum
        """
        return self.px**2 + self.py**2

    def pt(self):
        """
        Compute the norm of the transverse momentum

        Parameters:
            None

        Returns:
            pt (float): norm of the transverse momentum
        """

        return np.sqrt(self.pt2())

    def m(self):
        """
        Compute the mass

        Parameters:
            None

        Returns:
            m (float): mass
        """

        return np.sqrt(np.abs(self.e**2 - self.p2()))  # abs is needed for protection

    def eta(self):
        """
        Compute the pseudo-rapidity

        Parameters:
            None

        Returns:
            eta (float): pseudo-rapidity
        """

        return np.arcsinh(self.pz / self.pt())

    def phi(self):
        """
        Compute the azimuthal angle

        Parameters:
            None

        Returns:
            phi (float): azimuthal angle
        """

        return np.arctan2(self.py, self.px)

    def deltaPhi(self, v):
        """
        Compute the azimuthal angle difference with another V4 object
        Parameters: v (V4) - the other V4 object
        Returns: deltaPhi (float) - azimuthal angle difference
        """

        return (self.phi() - v.phi() + 3 * np.pi) % (2 * np.pi) - np.pi

    def deltaEta(self, v):
        """
        Compute the pseudo-rapidity difference with another V4 object

        Parameters:
            v (V4): the other V4 object

        Returns:
            deltaPhi (float): azimuthal angle difference

        """
        return self.eta() - v.eta()

    def deltaR(self, v):
        """
        Compute the delta R with another V4 object

        Parameters:
            v (V4): the other V4 object

        Returns:
            deltaEta (float): pseudo-rapidity difference
        """

        return np.sqrt(self.deltaPhi(v) ** 2 + self.deltaEta(v) ** 2)

    def eWithM(self, m=0.0):
        """
        Compute the energy with a given mass

        Parameters:
            m (float): mass

        Returns:
            e (float): energy with a given mass

        """

        return np.sqrt(self.p2() + m**2)

    def __str__(self):

        return "PxPyPzE( %s,%s,%s,%s)<=>PtEtaPhiM( %s,%s,%s,%s) " % (
            self.px,
            self.py,
            self.pz,
            self.e,
            self.pt(),
            self.eta(),
            self.phi(),
            self.m(),
        )

    def scale(self, factor=1.0):
        """Apply a simple scaling"""
        self.px *= factor
        self.py *= factor
        self.pz *= factor
        self.e = np.abs(factor * self.e)

    def scaleFixedM(self, factor=1.0):
        """Scale (keeping mass unchanged)"""
        m = self.m()
        self.px *= factor
        self.py *= factor
        self.pz *= factor
        self.e = self.eWithM(m)

    def setPtEtaPhiM(self, pt=0.0, eta=0.0, phi=0.0, m=0):
        """Re-initialize with : pt, eta, phi and m"""
        self.px = pt * np.cos(phi)
        self.py = pt * np.sin(phi)
        self.pz = pt * np.sinh(eta)
        self.e = self.eWithM(m)

    def sum(self, v):
        """Add another V4 into self"""
        self.px += v.px
        self.py += v.py
        self.pz += v.pz
        self.e += v.e

    def __iadd__(self, other):
        """Add another V4 into self"""
        try:
            self.px += other.px
            self.py += other.py
            self.pz += other.pz
            self.e += other.e
        except AttributeError:
            return NotImplemented
        return self

    def __add__(self, other):
        """Add 2 V4 vectors : v3 = v1 + v2 = v1.__add__(v2)"""
        copy = self.copy()
        try:
            copy.px += other.px
            copy.py += other.py
            copy.pz += other.pz
            copy.e += other.e
        except AttributeError:
            return NotImplemented
        return copy


def ttbar_bkg_weight_norm(weights, detailedlabel, systBkgNorm):
    """
    Apply a scaling to the weight. For ttbar background

    Args:
        weights (array-like): The weights to be scaled
        detailedlabel (array-like): The detailed labels
        systBkgNorm (float): The scaling factor

    Returns:
        array-like: The scaled weights
    """
    weights[detailedlabel == "ttbar"] = weights[detailedlabel == "ttbar"] * systBkgNorm
    return weights


def diboson_bkg_weight_norm(weights, detailedlabel, systBkgNorm):
    """
    Apply a scaling to the weight. For Diboson background

    Args:
        weights (array-like): The weights to be scaled
        detailedlabel (array-like): The detailed labels
        systBkgNorm (float): The scaling factor

    Returns:
        array-like: The scaled weights

    """
    weights[detailedlabel == "diboson"] = (
        weights[detailedlabel == "diboson"] * systBkgNorm
    )
    return weights


def all_bkg_weight_norm(weights, label, systBkgNorm):
    """
    Apply a scaling to the weight.

    Args:
        weights (array-like): The weights to be scaled
        label (array-like): The labels
        systBkgNorm (float): The scaling factor

    Returns:
        array-like: The scaled weights

    """
    weights[label == 0] = weights[label == 0] * systBkgNorm
    return weights


# ==================================================================================
# Manipulate the 4-momenta
# ==================================================================================
def mom4_manipulate(data, systTauEnergyScale, systJetEnergyScale, soft_met, seed=31415):
    """
    Manipulate primary inputs : the PRI_had_pt PRI_jet_leading_pt PRI_jet_subleading_pt and recompute the others values accordingly.

    Args:
        data (pandas.DataFrame): The dataset to be manipulated
        systTauEnergyScale (float): The factor applied to PRI_had_pt
        systJetEnergyScale (float): The factor applied to all jet pt
        soft_met (float): The additional soft MET energy
        seed (int): The random seed

    Returns:
        pandas.DataFrame: The manipulated dataset

    """

    vmet = V4()
    vmet.setPtEtaPhiM(data["PRI_met"], 0.0, data["PRI_met_phi"], 0.0)
    # met_sumet=data["PRI_met_sumet"]

    if systTauEnergyScale != 1.0:
        data["PRI_had_pt"] *= systTauEnergyScale

        vtau = V4()
        vtau.setPtEtaPhiM(
            data["PRI_had_pt"], data["PRI_had_eta"], data["PRI_had_phi"], 0.8
        )

        vtauDeltaMinus = vtau.copy()
        vtauDeltaMinus.scaleFixedM((1.0 - systTauEnergyScale) / systTauEnergyScale)
        vmet += vtauDeltaMinus
        vmet.pz = 0.0
        vmet.e = vmet.eWithM(0.0)

    if systJetEnergyScale != 1.0:
        data["PRI_jet_leading_pt"] = np.where(
            data["PRI_n_jets"] > 0,
            data["PRI_jet_leading_pt"] * systJetEnergyScale,
            data["PRI_jet_leading_pt"],
        )

        data["PRI_jet_subleading_pt"] = np.where(
            data["PRI_n_jets"] > 1,
            data["PRI_jet_subleading_pt"] * systJetEnergyScale,
            data["PRI_jet_subleading_pt"],
        )

        data["PRI_jet_all_pt"] *= systJetEnergyScale

        vj1 = V4()
        vj1.setPtEtaPhiM(
            data["PRI_jet_leading_pt"].where(data["PRI_n_jets"] > 0, other=0),
            data["PRI_jet_leading_eta"].where(data["PRI_n_jets"] > 0, other=0),
            data["PRI_jet_leading_phi"].where(data["PRI_n_jets"] > 0, other=0),
            0.0,
        )

        vj1DeltaMinus = vj1.copy()
        vj1DeltaMinus.scaleFixedM((1.0 - systJetEnergyScale) / systJetEnergyScale)
        vmet += vj1DeltaMinus
        vmet.pz = 0.0
        vmet.e = vmet.eWithM(0.0)

        vj2 = V4()
        vj2.setPtEtaPhiM(
            data["PRI_jet_subleading_pt"].where(data["PRI_n_jets"] > 1, other=0),
            data["PRI_jet_subleading_eta"].where(data["PRI_n_jets"] > 1, other=0),
            data["PRI_jet_subleading_phi"].where(data["PRI_n_jets"] > 1, other=0),
            0.0,
        )

        vj2DeltaMinus = vj2.copy()
        vj2DeltaMinus.scaleFixedM((1.0 - systJetEnergyScale) / systJetEnergyScale)
        vmet += vj2DeltaMinus
        vmet.pz = 0.0
        vmet.e = vmet.eWithM(0.0)

    if soft_met > 0:
        random_state = np.random.RandomState(seed=seed)
        SIZE = data.shape[0]
        v4_soft_term = V4()
        v4_soft_term.px = random_state.normal(0, soft_met, size=SIZE)
        v4_soft_term.py = random_state.normal(0, soft_met, size=SIZE)
        v4_soft_term.pz = np.zeros(SIZE)
        v4_soft_term.e = v4_soft_term.eWithM(0.0)
        vmet = vmet + v4_soft_term

    data["PRI_met"] = vmet.pt()
    data["PRI_met_phi"] = vmet.phi()

    DECIMALS = 3

    data["PRI_had_pt"] = data["PRI_had_pt"].round(decimals=DECIMALS)
    data["PRI_had_eta"] = data["PRI_had_eta"].round(decimals=DECIMALS)
    data["PRI_had_phi"] = data["PRI_had_phi"].round(decimals=DECIMALS)
    data["PRI_lep_pt"] = data["PRI_lep_pt"].round(decimals=DECIMALS)
    data["PRI_lep_eta"] = data["PRI_lep_eta"].round(decimals=DECIMALS)
    data["PRI_lep_phi"] = data["PRI_lep_phi"].round(decimals=DECIMALS)
    data["PRI_met"] = data["PRI_met"].round(decimals=DECIMALS)
    data["PRI_met_phi"] = data["PRI_met_phi"].round(decimals=DECIMALS)
    data["PRI_jet_leading_pt"] = data["PRI_jet_leading_pt"].round(decimals=DECIMALS)
    data["PRI_jet_leading_eta"] = data["PRI_jet_leading_eta"].round(decimals=DECIMALS)
    data["PRI_jet_leading_phi"] = data["PRI_jet_leading_phi"].round(decimals=DECIMALS)
    data["PRI_jet_subleading_pt"] = data["PRI_jet_subleading_pt"].round(
        decimals=DECIMALS
    )
    data["PRI_jet_subleading_eta"] = data["PRI_jet_subleading_eta"].round(
        decimals=DECIMALS
    )
    data["PRI_jet_subleading_phi"] = data["PRI_jet_subleading_phi"].round(
        decimals=DECIMALS
    )
    data["PRI_jet_all_pt"] = data["PRI_jet_all_pt"].round(decimals=DECIMALS)

    return data


def make_unweighted_set(data_set):
    keys = ["htautau", "ztautau", "ttbar", "diboson"]
    unweighted_set = {}
    for key in keys:
        unweighted_set[key] = data_set["data"][data_set["detailedlabel"] == key].sample(
            frac=1, random_state=31415
        )

    return unweighted_set


def postprocess(data):
    """
    Select the events with the following conditions:
    PRI_had_pt > 26
    PRI_jet_leading_pt > 26
    PRI_jet_subleading_pt > 26
    PRI_lep_pt > 20

    This is applied to the dataset after the systematics are applied

    Args:
        data (pandas.DataFrame): The manipulated dataset

    Returns:
        pandas.DataFrame: The postprocessed dataset
    """
    cuts = [
        ('Initial', None),
        ('PRI_hhad_pt > 26', lambda df: df[df.PRI_had_pt >= 26]),
        ('PRI_jet_leading_pt > 26', lambda df: df[(df.PRI_jet_leading_pt >= 26) | (df.PRI_n_jets == 0)]),
        ('PRI_jet_subleading_pt > 26', lambda df: df[(df.PRI_jet_subleading_pt >= 26) | (df.PRI_n_jets <= 1)]),
        ('PRI_lep_pt > 20', lambda df: df[df.PRI_lep_pt >= 20])
    ]

    initial_events = len(data)
    cutflow = [{'cut': 'Initial', 'events': initial_events, 'efficiency': 1.0}]

    for i in range(1, len(cuts)):
        cut_name, cut_func = cuts[i]
        if cut_func is not None:
            data = cut_func(data)

        events_after_cut = len(data)
        efficiency = events_after_cut / cutflow[-1]['events']
        cutflow.append({'cut': cut_name, 'events': events_after_cut, 'efficiency': efficiency})

    return data


def systematics(
    data_set=None,
    tes=1.0,
    jes=1.0,
    soft_met=0.0,
    seed=31415,
    ttbar_scale=None,
    diboson_scale=None,
    bkg_scale=None,
    verbose=0,
):
    """
    Apply systematics to the dataset

    Args:
        data_set (dict): The dataset to apply systematics to
        tes (float): The factor applied to PRI_had_pt
        jes (float): The factor applied to all jet pt
        soft_met (float): The additional soft MET energy
        seed (int): The random seed
        ttbar_scale (float): The scaling factor for ttbar background
        diboson_scale (float): The scaling factor for diboson background
        bkg_scale (float): The scaling factor for other backgrounds
        verbose (int): The verbosity level

    Returns:
        dict: The dataset with applied systematics
    """

    data_set_new = data_set.copy()

    if "weights" in data_set_new.keys():
        weights = data_set_new["weights"].copy()

        if ttbar_scale is not None:
            weights = ttbar_bkg_weight_norm(
                weights, data_set["detailed_labels"], ttbar_scale
            )

        if diboson_scale is not None:
            weights = diboson_bkg_weight_norm(
                weights, data_set["detailed_labels"], diboson_scale
            )

        if bkg_scale is not None:
            weights = all_bkg_weight_norm(weights, data_set["labels"], bkg_scale)

        data_set_new["weights"] = weights

    if verbose > 0:
        print("Tau energy rescaling :", tes)
    data = mom4_manipulate(
        data=data_set["data"].copy(),
        systTauEnergyScale=tes,
        systJetEnergyScale=jes,
        soft_met=soft_met,
        seed=seed,
    )

    df = DER_data(data)
    for key in data_set_new.keys():
        if key is not "data":
            df[key] = data_set_new[key]

    data_syst = postprocess(df)

    data_syst_set = {}
    for key in data_set_new.keys():
        if key is not "data":
            data_syst_set[key] = data_syst.pop(key)
    data_syst_set["data"] = data_syst

    return data_syst_set


def get_bootstrapped_dataset(
    test_set,
    mu=1.0,
    seed=31415,
    ttbar_scale=None,
    diboson_scale=None,
    bkg_scale=None,
    poisson=True,
):
    """
    Generate a bootstrapped dataset

    Args:
        test_set (dict): The original test dataset
        mu (float): The scaling factor for htautau background
        seed (int): The random seed
        ttbar_scale (float): The scaling factor for ttbar background
        diboson_scale (float): The scaling factor for diboson background
        bkg_scale (float): The scaling factor for other backgrounds

    Returns:
        pandas.DataFrame: The bootstrapped dataset
    """
    bkg_norm = {
        "ztautau": 1.0,
        "diboson": 1.0,
        "ttbar": 1.0,
        "htautau": 1.0,
    }

    if ttbar_scale is not None:
        bkg_norm["ttbar"] = ttbar_scale * bkg_scale

    if diboson_scale is not None:
        bkg_norm["diboson"] = diboson_scale * bkg_scale

    if bkg_scale is not None:
        bkg_norm["ztautau"] = bkg_scale

    bkg_norm["htautau"] = mu

    pseudo_data = []
    Seed = seed
    for i, key in enumerate(test_set.keys()):
        Seed = Seed + i

<<<<<<< HEAD
        temp_data = test_set[key].copy()

        weights = temp_data["weights"].copy()
=======
>>>>>>> dc42a7ef
        if poisson:
            random_state = np.random.RandomState(seed=Seed)
            new_weights = random_state.poisson(bkg_norm[key] * test_set[key]["weights"])
        else:
            new_weights = bkg_norm[key] * test_set[key]["weights"]

<<<<<<< HEAD
        temp_data["weights"] = new_weights

        temp_data = temp_data[new_weights > 0].copy()
=======
        temp_data = test_set[key][new_weights > 0]

        temp_data["weights"] = new_weights[new_weights > 0]
>>>>>>> dc42a7ef

        pseudo_data.append(temp_data)

        del temp_data

    pseudo_data = pd.concat(pseudo_data)

    pseudo_data.reset_index(drop=True, inplace=True)

    unweighted_data = repeat_rows_by_weight(pseudo_data.copy(), seed=seed)

    return unweighted_data


def get_systematics_dataset(
    data,
    tes=1.0,
    jes=1.0,
    soft_met=0.0,
):

    weights = np.ones(data.shape[0])

    data_syst = systematics(
        data_set={"data": data, "weights": weights},
        tes=tes,
        jes=jes,
        soft_met=soft_met,
    )

    return data_syst


# Assuming 'data_set' is a DataFrame with a 'weights' column
def repeat_rows_by_weight(data_set,seed=31415):

    # Ensure 'weights' column is integer, as fractional weights don't make sense for row repetition
    data_set["weights"] = data_set["weights"].astype(int)

    # Repeat rows based on the 'weights' column
    repeated_data_set = data_set.loc[data_set.index.repeat(data_set["weights"])]

    # Reset index to avoid duplicate indices
    repeated_data_set.reset_index(drop=True, inplace=True)

    repeated_data_set = repeated_data_set.sample(frac=1, random_state=seed).reset_index(drop=True)

    repeated_data_set.drop(columns="weights", inplace=True)

    return repeated_data_set<|MERGE_RESOLUTION|>--- conflicted
+++ resolved
@@ -612,27 +612,15 @@
     for i, key in enumerate(test_set.keys()):
         Seed = Seed + i
 
-<<<<<<< HEAD
-        temp_data = test_set[key].copy()
-
-        weights = temp_data["weights"].copy()
-=======
->>>>>>> dc42a7ef
         if poisson:
             random_state = np.random.RandomState(seed=Seed)
             new_weights = random_state.poisson(bkg_norm[key] * test_set[key]["weights"])
         else:
             new_weights = bkg_norm[key] * test_set[key]["weights"]
 
-<<<<<<< HEAD
-        temp_data["weights"] = new_weights
-
-        temp_data = temp_data[new_weights > 0].copy()
-=======
         temp_data = test_set[key][new_weights > 0]
 
         temp_data["weights"] = new_weights[new_weights > 0]
->>>>>>> dc42a7ef
 
         pseudo_data.append(temp_data)
 
